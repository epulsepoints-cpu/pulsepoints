import type { CapacitorConfig } from '@capacitor/cli';

const config: CapacitorConfig = {
  appId: 'com.ecgkid.pulsepoints',
  appName: 'ECGkid PulsePoints',
  webDir: 'dist',
  server: {
    // � HYBRID: Local app with remote lesson content
    // Remove URL to use local build, but allow navigation to Vercel for lessons
    cleartext: true,
    androidScheme: 'https',
    allowNavigation: [
      'app.ecgkid.com',
      'ecgkid-pulsepoint.firebaseapp.com',
      'accounts.google.com',
      'firebase.google.com',
      '*.googleapis.com',
      '*.vercel.app',
      '*.githubusercontent.com'
    ],
    // 🚀 PERFORMANCE: Enable caching for remote lesson content
    hostname: 'localhost',
    // 🔧 NETWORK: Optimize for hybrid lesson loading
    errorPath: '/error.html'
  },
  android: {
    allowMixedContent: true,
    webContentsDebuggingEnabled: true,
    appendUserAgent: 'ECGkidApp/1.0.0',
<<<<<<< HEAD
    backgroundColor: '#ffffff'
=======
    backgroundColor: '#ffffff',
    loggingBehavior: 'debug',
    // Android WebView optimizations for smooth navigation and dynamic loading
    overrideUserAgent: 'ECGkidApp/1.0.0 Chrome/91.0.4472.120 Mobile Safari/537.36'
>>>>>>> 81306dfe
  },
  plugins: {
    FirebaseAuthentication: {
      skipNativeAuth: false,
      providers: ['google.com']
    },
    PushNotifications: {
      presentationOptions: ['badge', 'sound', 'alert']
    },
    SplashScreen: {
      launchShowDuration: 0
    },
    StatusBar: {
      style: 'default'
    }
  }
};

export default config;<|MERGE_RESOLUTION|>--- conflicted
+++ resolved
@@ -27,14 +27,10 @@
     allowMixedContent: true,
     webContentsDebuggingEnabled: true,
     appendUserAgent: 'ECGkidApp/1.0.0',
-<<<<<<< HEAD
-    backgroundColor: '#ffffff'
-=======
     backgroundColor: '#ffffff',
     loggingBehavior: 'debug',
     // Android WebView optimizations for smooth navigation and dynamic loading
     overrideUserAgent: 'ECGkidApp/1.0.0 Chrome/91.0.4472.120 Mobile Safari/537.36'
->>>>>>> 81306dfe
   },
   plugins: {
     FirebaseAuthentication: {
